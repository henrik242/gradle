/*
 * Copyright 2012 the original author or authors.
 *
 * Licensed under the Apache License, Version 2.0 (the "License");
 * you may not use this file except in compliance with the License.
 * You may obtain a copy of the License at
 *
 *      http://www.apache.org/licenses/LICENSE-2.0
 *
 * Unless required by applicable law or agreed to in writing, software
 * distributed under the License is distributed on an "AS IS" BASIS,
 * WITHOUT WARRANTIES OR CONDITIONS OF ANY KIND, either express or implied.
 * See the License for the specific language governing permissions and
 * limitations under the License.
 */

package org.gradle.api.internal.artifacts.repositories.resolver;

import com.google.common.base.Joiner;
import com.google.common.collect.ImmutableSet;
import com.google.common.collect.Sets;
import org.apache.ivy.core.module.descriptor.DependencyArtifactDescriptor;
import org.apache.ivy.core.module.descriptor.DependencyDescriptor;
import org.apache.ivy.core.settings.IvySettings;
import org.apache.ivy.plugins.matcher.PatternMatcher;
import org.gradle.api.Nullable;
import org.gradle.api.UncheckedIOException;
import org.gradle.api.artifacts.ModuleIdentifier;
import org.gradle.api.artifacts.component.ModuleComponentIdentifier;
import org.gradle.api.artifacts.result.jvm.JvmLibraryJavadocArtifact;
import org.gradle.api.artifacts.result.jvm.JvmLibrarySourcesArtifact;
import org.gradle.api.artifacts.result.Artifact;
import org.gradle.api.internal.artifacts.DefaultModuleIdentifier;
import org.gradle.api.internal.artifacts.ModuleVersionPublisher;
import org.gradle.api.internal.artifacts.component.DefaultModuleComponentIdentifier;
import org.gradle.api.internal.artifacts.ivyservice.*;
import org.gradle.api.internal.artifacts.ivyservice.ivyresolve.*;
import org.gradle.api.internal.artifacts.ivyservice.ivyresolve.parser.MetaDataParseException;
import org.gradle.api.internal.artifacts.ivyservice.ivyresolve.parser.MetaDataParser;
import org.gradle.api.internal.artifacts.ivyservice.ivyresolve.strategy.ResolverStrategy;
import org.gradle.api.internal.artifacts.metadata.*;
import org.gradle.api.internal.artifacts.repositories.cachemanager.RepositoryArtifactCache;
<<<<<<< HEAD
import org.gradle.api.internal.artifacts.result.jvm.ComponentMetaDataArtifact;
=======
>>>>>>> 16c71cdb
import org.gradle.api.internal.externalresource.ExternalResource;
import org.gradle.api.internal.externalresource.LocallyAvailableExternalResource;
import org.gradle.api.internal.externalresource.MetaDataOnlyExternalResource;
import org.gradle.api.internal.externalresource.MissingExternalResource;
import org.gradle.api.internal.externalresource.local.LocallyAvailableResourceCandidates;
import org.gradle.api.internal.externalresource.local.LocallyAvailableResourceFinder;
import org.gradle.api.internal.externalresource.metadata.ExternalResourceMetaData;
import org.gradle.api.internal.externalresource.transport.ExternalResourceRepository;
import org.gradle.internal.SystemProperties;
import org.slf4j.Logger;
import org.slf4j.LoggerFactory;

import java.io.File;
import java.io.IOException;
import java.util.ArrayList;
import java.util.Collections;
import java.util.List;
import java.util.Set;

import static org.gradle.api.internal.artifacts.repositories.cachemanager.RepositoryArtifactCache.ExternalResourceDownloader;

public abstract class ExternalResourceResolver implements ModuleVersionPublisher, ConfiguredModuleVersionRepository, LocalArtifactsModuleVersionRepository {
    private static final Logger LOGGER = LoggerFactory.getLogger(ExternalResourceResolver.class);

    private final MetaDataParser metaDataParser;

    private List<String> ivyPatterns = new ArrayList<String>();
    private List<String> artifactPatterns = new ArrayList<String>();
    private boolean m2Compatible;
    private boolean checkConsistency = true;
    private boolean allowMissingDescriptor = true;
    private boolean force;
    private String checksums;
    private String name;
    private RepositoryArtifactCache repositoryCacheManager;
    private String changingMatcherName;
    private String changingPattern;
    private RepositoryChain repositoryChain;

    private final ExternalResourceRepository repository;
    private final LocallyAvailableResourceFinder<ModuleVersionArtifactMetaData> locallyAvailableResourceFinder;
    private final ResolverStrategy resolverStrategy;

    protected VersionLister versionLister;


    public ExternalResourceResolver(String name,
                                    ExternalResourceRepository repository,
                                    VersionLister versionLister,
                                    LocallyAvailableResourceFinder<ModuleVersionArtifactMetaData> locallyAvailableResourceFinder,
                                    MetaDataParser metaDataParser,
                                    ResolverStrategy resolverStrategy) {
        this.name = name;
        this.versionLister = versionLister;
        this.repository = repository;
        this.locallyAvailableResourceFinder = locallyAvailableResourceFinder;
        this.metaDataParser = metaDataParser;
        this.resolverStrategy = resolverStrategy;
    }

    public String getId() {
        return DependencyResolverIdentifier.forExternalResourceResolver(this);
    }

    public String getName() {
        return name;
    }

    public void setName(String name) {
        this.name = name;
    }

    public boolean isDynamicResolveMode() {
        return false;
    }

    public String toString() {
        return String.format("Repository '%s'", getName());
    }

    public void setRepositoryChain(RepositoryChain resolver) {
        this.repositoryChain = resolver;
    }

    protected ExternalResourceRepository getRepository() {
        return repository;
    }

    public boolean isLocal() {
        return repositoryCacheManager.isLocal();
    }

    public void listModuleVersions(DependencyMetaData dependency, BuildableModuleVersionSelectionResolveResult result) {
        ModuleIdentifier module  = new DefaultModuleIdentifier(dependency.getRequested().getGroup(), dependency.getRequested().getName());
        VersionList versionList = versionLister.getVersionList(module);

        // List modules based on metadata files (artifact version is not considered in listVersionsForAllPatterns())
        IvyArtifactName metaDataArtifact = getMetaDataArtifactName(dependency.getRequested().getName());
        listVersionsForAllPatterns(getIvyPatterns(), metaDataArtifact, versionList);

        // List modules with missing metadata files
        if (isAllownomd()) {
            for (IvyArtifactName otherArtifact : getDependencyArtifactNames(dependency)) {
                listVersionsForAllPatterns(getArtifactPatterns(), otherArtifact, versionList);
            }
        }
        DefaultModuleVersionListing moduleVersions = new DefaultModuleVersionListing();
        for (VersionList.ListedVersion listedVersion : versionList.getVersions()) {
            moduleVersions.add(listedVersion.getVersion());
        }
        result.listed(moduleVersions);
    }

    private void listVersionsForAllPatterns(List<String> patternList, IvyArtifactName ivyArtifactName, VersionList versionList) {
        for (String pattern : patternList) {
            ResourcePattern resourcePattern = toResourcePattern(pattern);
            versionList.visit(resourcePattern, ivyArtifactName);
        }
    }

    public void getComponentMetaData(DependencyMetaData dependency, ModuleComponentIdentifier moduleComponentIdentifier, BuildableModuleVersionMetaDataResolveResult result) {
        resolveStaticDependency(dependency, moduleComponentIdentifier, result, createArtifactResolver());
    }

    protected final void resolveStaticDependency(DependencyMetaData dependency, ModuleComponentIdentifier moduleVersionIdentifier, BuildableModuleVersionMetaDataResolveResult result, ArtifactResolver artifactResolver) {
        MutableModuleVersionMetaData metaDataArtifactMetaData = parseMetaDataFromArtifact(moduleVersionIdentifier, artifactResolver);
        if (metaDataArtifactMetaData != null) {
            LOGGER.debug("Metadata file found for module '{}' in repository '{}'.", moduleVersionIdentifier, getName());
            result.resolved(metaDataArtifactMetaData, null);
            return;
        }

        if (isAllownomd()) {
            MutableModuleVersionMetaData metaDataFromDefaultArtifact = createMetaDataFromDefaultArtifact(moduleVersionIdentifier, dependency, artifactResolver);
            if (metaDataFromDefaultArtifact != null) {
                LOGGER.debug("Found artifact but no meta-data for module '{}' in repository '{}', using default meta-data.", moduleVersionIdentifier, getName());
                result.resolved(metaDataFromDefaultArtifact, null);
                return;
            }
        }

        LOGGER.debug("No meta-data file or artifact found for module '{}' in repository '{}'.", moduleVersionIdentifier, getName());
        result.missing();
    }

    protected MutableModuleVersionMetaData parseMetaDataFromArtifact(ModuleComponentIdentifier moduleVersionIdentifier, ArtifactResolver artifactResolver) {
        ModuleVersionArtifactMetaData artifact = getMetaDataArtifactFor(moduleVersionIdentifier);
        if (artifact == null) {
            return null;
        }
        ExternalResource metaDataResource = artifactResolver.resolveMetaDataArtifact(artifact);
        if (metaDataResource == null) {
            return null;
        }
        MutableModuleVersionMetaData moduleVersionMetaData = downloadAndParseMetaDataArtifact(artifact, metaDataResource);

        if (isCheckconsistency()) {
            checkMetadataConsistency(moduleVersionIdentifier, moduleVersionMetaData);
        }
        return moduleVersionMetaData;
    }

    private MutableModuleVersionMetaData downloadAndParseMetaDataArtifact(ModuleVersionArtifactMetaData artifact, ExternalResource resource) {
        ExternalResourceResolverDescriptorParseContext context = new ExternalResourceResolverDescriptorParseContext(repositoryChain, this);
        LocallyAvailableExternalResource cachedResource;
        try {
            cachedResource = downloadAndCacheResource(artifact, resource);
        } catch (IOException e) {
            throw new UncheckedIOException(e);
        }

        MutableModuleVersionMetaData metaData =  metaDataParser.parseMetaData(context, cachedResource);
        return processMetaData(metaData);
    }

    private MutableModuleVersionMetaData createMetaDataFromDefaultArtifact(ModuleComponentIdentifier moduleVersionIdentifier, DependencyMetaData dependency, ArtifactResolver artifactResolver) {
        for (IvyArtifactName artifact : getDependencyArtifactNames(dependency)) {
            if (artifactResolver.artifactExists(new DefaultModuleVersionArtifactMetaData(moduleVersionIdentifier, artifact))) {
                return processMetaData(ModuleDescriptorAdapter.defaultForDependency(dependency));
            }
        }
        return null;
    }

    private Set<IvyArtifactName> getDependencyArtifactNames(DependencyMetaData dependency) {
        ModuleComponentIdentifier componentIdentifier = DefaultModuleComponentIdentifier.newId(dependency.getRequested().getGroup(), dependency.getRequested().getName(), dependency.getRequested().getVersion());
        Set<IvyArtifactName> artifactSet = Sets.newLinkedHashSet();
        DependencyDescriptor dependencyDescriptor = dependency.getDescriptor();
        for (DependencyArtifactDescriptor artifact : dependencyDescriptor.getAllDependencyArtifacts()) {
            artifactSet.add(new DefaultIvyArtifactName(dependency.getRequested().getName(), artifact.getType(), artifact.getExt(), artifact.getExtraAttributes()));
        }

        // TODO:DAZ This logic should be within the DependencyMetaData
        if (artifactSet.isEmpty()) {
            artifactSet.add(new DefaultIvyArtifactName(componentIdentifier.getModule(), "jar", "jar", Collections.<String, String>emptyMap()));
        }

        return artifactSet;
    }

    private MutableModuleVersionMetaData processMetaData(MutableModuleVersionMetaData metaData) {
        metaData.setChanging(isChanging(metaData.getId().getVersion()));
        return metaData;
    }

    private void checkMetadataConsistency(ModuleComponentIdentifier expectedId, ModuleVersionMetaData metadata) throws MetaDataParseException {
        List<String> errors = new ArrayList<String>();
        if (!expectedId.getGroup().equals(metadata.getId().getGroup())) {
            errors.add("bad group: expected='" + expectedId.getGroup() + "' found='" + metadata.getId().getGroup() + "'");
        }
        if (!expectedId.getModule().equals(metadata.getId().getName())) {
            errors.add("bad module name: expected='" + expectedId.getModule() + "' found='" + metadata.getId().getName() + "'");
        }
        if (!expectedId.getVersion().equals(metadata.getId().getVersion())) {
            errors.add("bad version: expected='" + expectedId.getVersion() + "' found='" + metadata.getId().getVersion() + "'");
        }
        if (errors.size() > 0) {
            throw new MetaDataParseException(String.format("inconsistent module metadata found. Descriptor: %s Errors: %s",
                    metadata.getId(), Joiner.on(SystemProperties.getLineSeparator()).join(errors)));
        }
    }

    public void localResolveModuleArtifacts(ComponentMetaData component, ArtifactResolveContext context, BuildableArtifactSetResolveResult result) {
        doResolveModuleArtifacts((ModuleVersionMetaData) component, context, result, true);
    }

    public void resolveModuleArtifacts(ComponentMetaData component, ArtifactResolveContext context, BuildableArtifactSetResolveResult result) {
        doResolveModuleArtifacts((ModuleVersionMetaData) component, context, result, false);
    }

    // TODO:DAZ This "local-only" pattern is quite ugly: improve it.
    private void doResolveModuleArtifacts(ModuleVersionMetaData component, ArtifactResolveContext context, BuildableArtifactSetResolveResult result, boolean localOnly) {
        try {
            if (context instanceof ConfigurationResolveContext) {
                String configurationName = ((ConfigurationResolveContext) context).getConfigurationName();
                ConfigurationMetaData configuration = component.getConfiguration(configurationName);
                resolveConfigurationArtifacts(component, configuration, result, localOnly);
            } else {
<<<<<<< HEAD
                Class<? extends Artifact> artifactType = ((ArtifactTypeResolveContext) context).getArtifactType();
                if (artifactType == ComponentMetaDataArtifact.class) {
                    resolveMetaDataArtifacts(component, result, localOnly);
                } else if (artifactType == JvmLibraryJavadocArtifact.class) {
=======
                Class<? extends SoftwareArtifact> artifactType = ((ArtifactTypeResolveContext) context).getArtifactType();
                if (artifactType == JvmLibraryJavadocArtifact.class) {
>>>>>>> 16c71cdb
                    resolveJavadocArtifacts(component, result, localOnly);
                } else if (artifactType == JvmLibrarySourcesArtifact.class) {
                    resolveSourceArtifacts(component, result, localOnly);
                } else if (isMetaDataArtifact(artifactType)) {
                    resolveMetaDataArtifacts(component, result);
                }

                if (!localOnly && !result.hasResult()) {
                    result.failed(new ArtifactResolveException(component.getComponentId(),
                            String.format("Cannot locate artifacts of type %s for '%s' in repository '%s'", artifactType.getSimpleName(), component, name)));
                }
            }
        } catch (Exception e) {
            result.failed(new ArtifactResolveException(component.getComponentId(), e));
        }
    }

    protected void resolveConfigurationArtifacts(ModuleVersionMetaData module, ConfigurationMetaData configuration, BuildableArtifactSetResolveResult result, boolean localOnly) {
        result.resolved(configuration.getArtifacts());
    }

<<<<<<< HEAD
    protected void resolveMetaDataArtifacts(ModuleVersionMetaData module, BuildableArtifactSetResolveResult result, boolean localOnly) {
        ModuleVersionArtifactMetaData artifact = getMetaDataArtifactFor(module.getComponentId());
=======
    protected abstract boolean isMetaDataArtifact(Class<? extends SoftwareArtifact> artifactType);

    protected void resolveMetaDataArtifacts(ModuleVersionMetaData module, BuildableArtifactSetResolveResult result) {
        ModuleVersionArtifactMetaData artifact = getMetaDataArtifactFor(module.getId());
>>>>>>> 16c71cdb
        if (artifact != null) {
            result.resolved(ImmutableSet.of(artifact));
        }
    }

    protected void resolveJavadocArtifacts(ModuleVersionMetaData module, BuildableArtifactSetResolveResult result, boolean localOnly) {
        if (!localOnly) {
            result.resolved(findOptionalArtifacts(module, "javadoc", "javadoc"));
        }
    }

    protected void resolveSourceArtifacts(ModuleVersionMetaData module, BuildableArtifactSetResolveResult result, boolean localOnly) {
        if (!localOnly) {
            result.resolved(findOptionalArtifacts(module, "source", "sources"));
        }
    }

    protected Set<ModuleVersionArtifactMetaData> findOptionalArtifacts(ModuleVersionMetaData module, String type, String classifier) {
        ModuleVersionArtifactMetaData artifact = module.artifact(type, "jar", classifier);
        if (createArtifactResolver(module.getSource()).artifactExists(artifact)) {
            return ImmutableSet.of(artifact);
        }
        return Collections.emptySet();
    }

    private ModuleVersionArtifactMetaData getMetaDataArtifactFor(ModuleComponentIdentifier moduleComponentIdentifier) {
        IvyArtifactName ivyArtifactName = getMetaDataArtifactName(moduleComponentIdentifier.getModule());
        if (ivyArtifactName == null) {
            return null;
        }
        return new DefaultModuleVersionArtifactMetaData(moduleComponentIdentifier, ivyArtifactName);
    }
    
    @Nullable
    protected abstract IvyArtifactName getMetaDataArtifactName(String moduleName);

    public boolean artifactExists(ModuleVersionArtifactMetaData artifact) {
        return createArtifactResolver().artifactExists(artifact);
    }

    // TODO:DAZ This is currently required to handle maven snapshots: if the timestamp was part of the identifier this wouldn't be required
    protected ArtifactResolver createArtifactResolver(ModuleSource moduleSource) {
        return createArtifactResolver();
    }

    private LocallyAvailableExternalResource downloadAndCacheResource(ModuleVersionArtifactMetaData artifact, ExternalResource resource) throws IOException {
        final ExternalResourceDownloader resourceDownloader = new VerifyingExternalResourceDownloader(getChecksumAlgorithms(), getRepository());
        return repositoryCacheManager.downloadAndCacheArtifactFile(artifact, resourceDownloader, resource);
    }

    public void resolveArtifact(ComponentArtifactMetaData componentArtifact, ModuleSource moduleSource, BuildableArtifactResolveResult result) {
        ModuleVersionArtifactMetaData artifact = (ModuleVersionArtifactMetaData) componentArtifact;

        File localFile;
        try {
            localFile = download(artifact, moduleSource);
        } catch (Throwable e) {
            result.failed(new ArtifactResolveException(artifact.getId(), e));
            return;
        }

        if (localFile != null) {
            result.resolved(localFile);
        } else {
            result.notFound(artifact.getId());
        }
    }

    protected File download(ModuleVersionArtifactMetaData artifact, ModuleSource moduleSource) throws IOException {
        return downloadArtifact(artifact, createArtifactResolver(moduleSource));
    }

    protected File downloadArtifact(ModuleVersionArtifactMetaData artifact, ArtifactResolver artifactResolver) throws IOException {
        ExternalResource artifactResource = artifactResolver.resolveArtifact(artifact);
        if (artifactResource == null) {
            return null;
        }

        return downloadAndCacheResource(artifact, artifactResource).getLocalResource().getFile();
    }

    protected ArtifactResolver createArtifactResolver() {
        return new ArtifactResolver(getIvyPatterns(), getArtifactPatterns());
    }

    public void setSettings(IvySettings settings) {
    }

    public void publish(ModuleVersionPublishMetaData moduleVersion) throws IOException {
        for (ModuleVersionArtifactPublishMetaData artifact : moduleVersion.getArtifacts()) {
            publish(new DefaultModuleVersionArtifactMetaData(artifact.getId()), artifact.getFile());
        }
    }

    private void publish(ModuleVersionArtifactMetaData artifact, File src) throws IOException {
        String destinationPattern;
        if ("ivy".equals(artifact.getName().getType()) && !getIvyPatterns().isEmpty()) {
            destinationPattern = getIvyPatterns().get(0);
        } else if (!getArtifactPatterns().isEmpty()) {
            destinationPattern = getArtifactPatterns().get(0);
        } else {
            throw new IllegalStateException("impossible to publish " + artifact + " using " + this + ": no artifact pattern defined");
        }
        String destination = toResourcePattern(destinationPattern).toPath(artifact);

        put(src, destination);
        LOGGER.info("Published {} to {}", artifact, destination);
    }

    private void put(File src, String destination) throws IOException {
        String[] checksums = getChecksumAlgorithms();
        if (checksums.length != 0) {
            // Should not be reachable for publishing
            throw new UnsupportedOperationException();
        }

        repository.put(src, destination);
    }

    public void addIvyPattern(String pattern) {
        ivyPatterns.add(pattern);
    }

    public void addArtifactPattern(String pattern) {
        artifactPatterns.add(pattern);
    }

    public List<String> getIvyPatterns() {
        return Collections.unmodifiableList(ivyPatterns);
    }

    public List<String> getArtifactPatterns() {
        return Collections.unmodifiableList(artifactPatterns);
    }

    protected void setIvyPatterns(List<String> patterns) {
        ivyPatterns = patterns;
    }

    protected void setArtifactPatterns(List<String> patterns) {
        artifactPatterns = patterns;
    }

    public boolean isM2compatible() {
        return m2Compatible;
    }

    public void setM2compatible(boolean compatible) {
        m2Compatible = compatible;
    }

    public boolean isCheckconsistency() {
        return checkConsistency;
    }

    public void setCheckconsistency(boolean checkConsistency) {
        this.checkConsistency = checkConsistency;
    }

    public void setForce(boolean force) {
        this.force = force;
    }

    public boolean isForce() {
        return force;
    }

    public boolean isAllownomd() {
        return allowMissingDescriptor;
    }

    public void setAllownomd(boolean allowMissingDescriptor) {
        this.allowMissingDescriptor = allowMissingDescriptor;
    }

    public String[] getChecksumAlgorithms() {
        if (checksums == null) {
            return new String[0];
        }
        // csDef is a comma separated list of checksum algorithms to use with this resolver
        // we parse and return it as a String[]
        String[] checksums = this.checksums.split(",");
        List<String> algos = new ArrayList<String>();
        for (int i = 0; i < checksums.length; i++) {
            String cs = checksums[i].trim();
            if (!"".equals(cs) && !"none".equals(cs)) {
                algos.add(cs);
            }
        }
        return algos.toArray(new String[algos.size()]);
    }

    public void setChecksums(String checksums) {
        this.checksums = checksums;
    }

    public String getChangingMatcherName() {
        return changingMatcherName;
    }

    public void setChangingMatcher(String changingMatcherName) {
        this.changingMatcherName = changingMatcherName;
    }

    public String getChangingPattern() {
        return changingPattern;
    }

    public void setChangingPattern(String changingPattern) {
        this.changingPattern = changingPattern;
    }

    public void setRepositoryCacheManager(RepositoryArtifactCache repositoryCacheManager) {
        this.repositoryCacheManager = repositoryCacheManager;
    }

    protected ResourcePattern toResourcePattern(String pattern) {
        return isM2compatible() ? new M2ResourcePattern(pattern) : new IvyResourcePattern(pattern);
    }

    private boolean isChanging(String version) {
        if (changingMatcherName == null || changingPattern == null) {
            return false;
        }
        PatternMatcher matcher = resolverStrategy.getPatternMatcher(changingMatcherName);
        if (matcher == null) {
            throw new IllegalStateException("unknown matcher '" + changingMatcherName
                    + "'. It is set as changing matcher in " + this);
        }
        return matcher.getMatcher(changingPattern).matches(version);
    }

    // TODO:DAZ Extract this properly: make this static
    protected class ArtifactResolver {
        private final List<String> ivyPatterns;
        private final List<String> artifactPatterns;

        public ArtifactResolver(List<String> ivyPatterns, List<String> artifactPatterns) {
            this.ivyPatterns = ivyPatterns;
            this.artifactPatterns = artifactPatterns;
        }

        public ExternalResource resolveMetaDataArtifact(ModuleVersionArtifactMetaData artifact) {
            return findStaticResourceUsingPatterns(ivyPatterns, artifact, true);
        }

        public ExternalResource resolveArtifact(ModuleVersionArtifactMetaData artifact) {
            return findStaticResourceUsingPatterns(artifactPatterns, artifact, true);
        }

        public boolean artifactExists(ModuleVersionArtifactMetaData artifact) {
            return findStaticResourceUsingPatterns(artifactPatterns, artifact, false) != null;
        }

        private ExternalResource findStaticResourceUsingPatterns(List<String> patternList, ModuleVersionArtifactMetaData artifact, boolean forDownload) {
            for (String pattern : patternList) {
                ResourcePattern resourcePattern = toResourcePattern(pattern);
                String resourceName = resourcePattern.toPath(artifact);
                LOGGER.debug("Loading {}", resourceName);
                ExternalResource resource = getResource(resourceName, artifact, forDownload);
                if (resource.exists()) {
                    return resource;
                } else {
                    LOGGER.debug("Resource not reachable for {}: res={}", artifact, resource);
                    discardResource(resource);
                }
            }
            return null;
        }

        private ExternalResource getResource(String source, ModuleVersionArtifactMetaData target, boolean forDownload) {
            try {
                if (forDownload) {
                    LocallyAvailableResourceCandidates localCandidates = locallyAvailableResourceFinder.findCandidates(target);
                    ExternalResource resource = repository.getResource(source, localCandidates);
                    return resource == null ? new MissingExternalResource(source) : resource;
                } else {
                    // TODO - there's a potential problem here in that we don't carry correct isLocal data in MetaDataOnlyExternalResource
                    ExternalResourceMetaData metaData = repository.getResourceMetaData(source);
                    return metaData == null ? new MissingExternalResource(source) : new MetaDataOnlyExternalResource(source, metaData);
                }
            } catch (IOException e) {
                throw new RuntimeException(String.format("Could not get resource '%s'.", source), e);
            }
        }

        protected void discardResource(ExternalResource resource) {
            try {
                resource.close();
            } catch (IOException e) {
                LOGGER.warn("Exception closing resource " + resource.getName(), e);
            }
        }
    }
}<|MERGE_RESOLUTION|>--- conflicted
+++ resolved
@@ -40,10 +40,6 @@
 import org.gradle.api.internal.artifacts.ivyservice.ivyresolve.strategy.ResolverStrategy;
 import org.gradle.api.internal.artifacts.metadata.*;
 import org.gradle.api.internal.artifacts.repositories.cachemanager.RepositoryArtifactCache;
-<<<<<<< HEAD
-import org.gradle.api.internal.artifacts.result.jvm.ComponentMetaDataArtifact;
-=======
->>>>>>> 16c71cdb
 import org.gradle.api.internal.externalresource.ExternalResource;
 import org.gradle.api.internal.externalresource.LocallyAvailableExternalResource;
 import org.gradle.api.internal.externalresource.MetaDataOnlyExternalResource;
@@ -282,15 +278,9 @@
                 ConfigurationMetaData configuration = component.getConfiguration(configurationName);
                 resolveConfigurationArtifacts(component, configuration, result, localOnly);
             } else {
-<<<<<<< HEAD
                 Class<? extends Artifact> artifactType = ((ArtifactTypeResolveContext) context).getArtifactType();
-                if (artifactType == ComponentMetaDataArtifact.class) {
-                    resolveMetaDataArtifacts(component, result, localOnly);
-                } else if (artifactType == JvmLibraryJavadocArtifact.class) {
-=======
-                Class<? extends SoftwareArtifact> artifactType = ((ArtifactTypeResolveContext) context).getArtifactType();
+
                 if (artifactType == JvmLibraryJavadocArtifact.class) {
->>>>>>> 16c71cdb
                     resolveJavadocArtifacts(component, result, localOnly);
                 } else if (artifactType == JvmLibrarySourcesArtifact.class) {
                     resolveSourceArtifacts(component, result, localOnly);
@@ -312,15 +302,10 @@
         result.resolved(configuration.getArtifacts());
     }
 
-<<<<<<< HEAD
-    protected void resolveMetaDataArtifacts(ModuleVersionMetaData module, BuildableArtifactSetResolveResult result, boolean localOnly) {
+    protected abstract boolean isMetaDataArtifact(Class<? extends Artifact> artifactType);
+
+    protected void resolveMetaDataArtifacts(ModuleVersionMetaData module, BuildableArtifactSetResolveResult result) {
         ModuleVersionArtifactMetaData artifact = getMetaDataArtifactFor(module.getComponentId());
-=======
-    protected abstract boolean isMetaDataArtifact(Class<? extends SoftwareArtifact> artifactType);
-
-    protected void resolveMetaDataArtifacts(ModuleVersionMetaData module, BuildableArtifactSetResolveResult result) {
-        ModuleVersionArtifactMetaData artifact = getMetaDataArtifactFor(module.getId());
->>>>>>> 16c71cdb
         if (artifact != null) {
             result.resolved(ImmutableSet.of(artifact));
         }
