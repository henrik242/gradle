/*
 * Copyright 2018 the original author or authors.
 *
 * Licensed under the Apache License, Version 2.0 (the "License");
 * you may not use this file except in compliance with the License.
 * You may obtain a copy of the License at
 *
 *      http://www.apache.org/licenses/LICENSE-2.0
 *
 * Unless required by applicable law or agreed to in writing, software
 * distributed under the License is distributed on an "AS IS" BASIS,
 * WITHOUT WARRANTIES OR CONDITIONS OF ANY KIND, either express or implied.
 * See the License for the specific language governing permissions and
 * limitations under the License.
 */
package org.gradle.plugins.codequality

import org.gradle.api.Plugin
import org.gradle.api.Project
import org.gradle.api.artifacts.Configuration
import org.gradle.api.artifacts.ProjectDependency
import org.gradle.api.plugins.JavaBasePlugin
import org.gradle.api.plugins.JavaLibraryPlugin
import org.gradle.api.tasks.testing.Test
import org.gradle.plugin.devel.tasks.ValidateTaskProperties

import accessors.*

import org.gradle.kotlin.dsl.*


private
const val validateTaskName = "validateTaskProperties"


private
const val reportFileName = "task-properties/report.txt"


open class ConfigureTaskPropertyValidationPlugin : Plugin<Project> {

    override fun apply(project: Project): Unit = project.run {
        plugins.withType<JavaBasePlugin> {
            validateTaskPropertiesForConfiguration(configurations["compile"])
        }

        plugins.withType<JavaLibraryPlugin> {
            validateTaskPropertiesForConfiguration(configurations["api"])
        }
    }
}


private
fun Project.validateTaskPropertiesForConfiguration(configuration: Configuration) =
    project(":core").let { coreProject ->
        // Apply to all projects depending on :core
        // TODO Add a comment on why those projects.
        when (this) {
            coreProject -> addValidateTask()
            else        -> {
                configuration.dependencies.withType<ProjectDependency>()
                    .matching { it.dependencyProject == coreProject }
                    .all {
                        addValidateTask()
                    }
            }
        }
    }


private
fun Project.addValidateTask() =
    afterEvaluate {
        // This block gets called twice for the core project as core applies the base as well as the library plugin. That is why we need to check
        // whether the task already exists.
<<<<<<< HEAD
        if (tasks.findByName(validateTaskName) != null) {
            val validateTask = tasks.create<ValidateTaskProperties>(validateTaskName) {
=======
        if (tasks.findByName(validateTaskName) == null) {
            tasks.create<ValidateTaskProperties>(validateTaskName) {
>>>>>>> 4f1b0ecb
                val main by java.sourceSets
                dependsOn(main.output)
                classes = main.output.classesDirs
                classpath = main.runtimeClasspath
                // TODO Should we provide a more intuitive way in the task definition to configure this property from Kotlin?
                outputFile.set(reporting.baseDirectory.file(reportFileName))
                failOnWarning = true
            }
            tasks {
                "codeQuality" {
                    dependsOn(validateTask)
                }
                withType<Test> {
                    shouldRunAfter(validateTask)
                }
            }
        }
    }<|MERGE_RESOLUTION|>--- conflicted
+++ resolved
@@ -74,13 +74,8 @@
     afterEvaluate {
         // This block gets called twice for the core project as core applies the base as well as the library plugin. That is why we need to check
         // whether the task already exists.
-<<<<<<< HEAD
-        if (tasks.findByName(validateTaskName) != null) {
+        if (tasks.findByName(validateTaskName) == null) {
             val validateTask = tasks.create<ValidateTaskProperties>(validateTaskName) {
-=======
-        if (tasks.findByName(validateTaskName) == null) {
-            tasks.create<ValidateTaskProperties>(validateTaskName) {
->>>>>>> 4f1b0ecb
                 val main by java.sourceSets
                 dependsOn(main.output)
                 classes = main.output.classesDirs
